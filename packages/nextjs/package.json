--- conflicted
+++ resolved
@@ -17,20 +17,12 @@
     "access": "public"
   },
   "dependencies": {
-<<<<<<< HEAD
-    "@sentry/core": "6.4.0",
-    "@sentry/integrations": "6.4.0",
-    "@sentry/node": "6.4.0",
-    "@sentry/react": "6.4.0",
-    "@sentry/tracing": "6.4.0",
-    "@sentry/utils": "6.4.0",
-=======
     "@sentry/core": "6.4.1",
     "@sentry/integrations": "6.4.1",
     "@sentry/node": "6.4.1",
     "@sentry/react": "6.4.1",
+    "@sentry/tracing": "6.4.1",
     "@sentry/utils": "6.4.1",
->>>>>>> 9dffb92c
     "@sentry/webpack-plugin": "1.15.0",
     "tslib": "^1.9.3"
   },
